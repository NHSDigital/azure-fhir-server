﻿<Project Sdk="Microsoft.NET.Sdk">

  <PropertyGroup>
    <TargetFramework>netcoreapp2.2</TargetFramework>
    <IsPackable>true</IsPackable>
    <PublishRepositoryUrl>true</PublishRepositoryUrl>
    <EmbedUntrackedSources>true</EmbedUntrackedSources>
    <AllowedOutputExtensionsInPackageBuildOutputFolder>$(AllowedOutputExtensionsInPackageBuildOutputFolder);.pdb</AllowedOutputExtensionsInPackageBuildOutputFolder>
  </PropertyGroup>

  <ItemGroup>
    <None Remove="DefinitionFiles\R4\SearchParameters.json" />
    <None Remove="DefinitionFiles\R4\SearchParametersWithInvalidBase.json" />
    <None Remove="DefinitionFiles\R4\SearchParametersWithInvalidDefinitions.json" />
    <None Remove="DefinitionFiles\R4\SearchParametersWithInvalidEntries.json" />
    <None Remove="DefinitionFiles\R4\SearchParametersWithInvalidType.json" />
    <None Remove="DefinitionFiles\R4\SearchParametersWithNullEntry.json" />
    <None Remove="DefinitionFiles\SearchParameters.json" />
    <None Remove="DefinitionFiles\SearchParametersWithInvalidBase.json" />
    <None Remove="DefinitionFiles\SearchParametersWithInvalidDefinitions.json" />
    <None Remove="DefinitionFiles\SearchParametersWithInvalidEntries.json" />
    <None Remove="DefinitionFiles\SearchParametersWithInvalidType.json" />
    <None Remove="DefinitionFiles\SearchParametersWithNullEntry.json" />
    <None Remove="TestFiles\AuthConfigWIthInvalidEntries.json" />
    <None Remove="TestFiles\AuthConfigWithValidRoles.json" />
    <None Remove="TestFiles\BasicExampleNarrative.json" />
    <None Remove="TestFiles\BasicExampleNarrative.xml" />
    <None Remove="TestFiles\BloodGlucose.json" />
    <None Remove="TestFiles\BloodPressure.json" />
    <None Remove="TestFiles\Condition-For-Patient-f001.json" />
    <None Remove="TestFiles\Device-d1.json" />
    <None Remove="TestFiles\DeviceComponent-For-Device-d1.json" />
    <None Remove="TestFiles\Encounter-For-Patient-f001.json" />
    <None Remove="TestFiles\Observation-For-Patient-f001.json" />
    <None Remove="TestFiles\ObservationWith1MinuteApgarScore.json" />
    <None Remove="TestFiles\ObservationWith20MinuteApgarScore.json" />
    <None Remove="TestFiles\ObservationWithBloodPressure.json" />
    <None Remove="TestFiles\ObservationWithEyeColor.json" />
    <None Remove="TestFiles\InvalidCompartmentDefinition.json" />
    <None Remove="TestFiles\ObservationWithInvalidStatus.json" />
    <None Remove="TestFiles\ObservationWithInvalidStatus.xml" />
    <None Remove="TestFiles\ObservationWithNoCode.json" />
    <None Remove="TestFiles\ObservationWithNoCode.xml" />
    <None Remove="TestFiles\ObservationWithTemperature.json" />
    <None Remove="TestFiles\ObservationWithTPMTDiplotype.json" />
    <None Remove="TestFiles\ObservationWithTPMTHaplotypeOne.json" />
    <None Remove="TestFiles\Organization.json" />
    <None Remove="TestFiles\Patient-f001.json" />
    <None Remove="TestFiles\Patient.json" />
    <None Remove="TestFiles\Patient.xml" />
    <None Remove="TestFiles\R4\AuthConfigWithInvalidEntries.json" />
    <None Remove="TestFiles\R4\AuthConfigWithValidRoles.json" />
    <None Remove="TestFiles\R4\BasicExampleNarrative.json" />
    <None Remove="TestFiles\R4\BasicExampleNarrative.xml" />
<<<<<<< HEAD
=======
    <None Remove="TestFiles\R4\BloodGlucose.json" />
    <None Remove="TestFiles\R4\BloodPressure.json" />
>>>>>>> 9cd68b63
    <None Remove="TestFiles\R4\Condition-For-Patient-f001.json" />
    <None Remove="TestFiles\R4\Device-d1.json" />
    <None Remove="TestFiles\R4\DocumentReference-example-002.json" />
    <None Remove="TestFiles\R4\DocumentReference-example-003.json" />
    <None Remove="TestFiles\R4\DocumentReference-example.json" />
    <None Remove="TestFiles\R4\Encounter-For-Patient-f001.json" />
    <None Remove="TestFiles\R4\InvalidCompartmentDefinition.json" />
<<<<<<< HEAD
    <None Remove="TestFiles\R4\MedicinalProduct.json" />
=======
>>>>>>> 9cd68b63
    <None Remove="TestFiles\R4\Observation-For-Patient-f001.json" />
    <None Remove="TestFiles\R4\ObservationWith1MinuteApgarScore.json" />
    <None Remove="TestFiles\R4\ObservationWith20MinuteApgarScore.json" />
    <None Remove="TestFiles\R4\ObservationWithBloodPressure.json" />
    <None Remove="TestFiles\R4\ObservationWithEyeColor.json" />
    <None Remove="TestFiles\R4\ObservationWithInvalidStatus.json" />
    <None Remove="TestFiles\R4\ObservationWithInvalidStatus.xml" />
    <None Remove="TestFiles\R4\ObservationWithNoCode.json" />
    <None Remove="TestFiles\R4\ObservationWithNoCode.xml" />
    <None Remove="TestFiles\R4\ObservationWithTemperature.json" />
    <None Remove="TestFiles\R4\ObservationWithTPMTDiplotype.json" />
    <None Remove="TestFiles\R4\ObservationWithTPMTHaplotypeOne.json" />
    <None Remove="TestFiles\R4\Organization.json" />
    <None Remove="TestFiles\R4\Patient-f001.json" />
    <None Remove="TestFiles\R4\Patient.json" />
    <None Remove="TestFiles\R4\Patient.xml" />
    <None Remove="TestFiles\R4\ValidCompartmentDefinition.json" />
    <None Remove="TestFiles\R4\Weight.json" />
    <None Remove="TestFiles\ResourceWrapperNoVersion.json" />
    <None Remove="TestFiles\Stu3\DocumentReference-example-002.json" />
    <None Remove="TestFiles\Stu3\DocumentReference-example-003.json" />
    <None Remove="TestFiles\Stu3\DocumentReference-example.json" />
    <None Remove="TestFiles\ValidCompartmentDefinition.json" />
    <None Remove="TestFiles\Weight.json" />
    <None Remove="TestFiles\WeightInGrams.json" />
    <None Remove="TestFiles\WeightInPounds.json" />
  </ItemGroup>

  <ItemGroup>
    <EmbeddedResource Include="DefinitionFiles\R4\SearchParameters.json" />
    <EmbeddedResource Include="DefinitionFiles\R4\SearchParametersWithInvalidBase.json" />
    <EmbeddedResource Include="DefinitionFiles\R4\SearchParametersWithInvalidDefinitions.json" />
    <EmbeddedResource Include="DefinitionFiles\R4\SearchParametersWithInvalidEntries.json" />
    <EmbeddedResource Include="DefinitionFiles\R4\SearchParametersWithInvalidType.json" />
    <EmbeddedResource Include="DefinitionFiles\R4\SearchParametersWithNullEntry.json" />
    <EmbeddedResource Include="DefinitionFiles\Stu3\SearchParametersWithInvalidType.json" />
    <EmbeddedResource Include="DefinitionFiles\Stu3\SearchParametersWithInvalidDefinitions.json" />
    <EmbeddedResource Include="DefinitionFiles\Stu3\SearchParameters.json" />
    <EmbeddedResource Include="DefinitionFiles\Stu3\SearchParametersWithInvalidBase.json" />
    <EmbeddedResource Include="DefinitionFiles\Stu3\SearchParametersWithNullEntry.json" />
    <EmbeddedResource Include="DefinitionFiles\Stu3\SearchParametersWithInvalidEntries.json" />
    <EmbeddedResource Include="TestFiles\R4\AuthConfigWithInvalidEntries.json" />
    <EmbeddedResource Include="TestFiles\R4\AuthConfigWithValidRoles.json" />
    <EmbeddedResource Include="TestFiles\R4\BasicExampleNarrative.json" />
    <EmbeddedResource Include="TestFiles\R4\BasicExampleNarrative.xml" />
<<<<<<< HEAD
=======
    <EmbeddedResource Include="TestFiles\R4\BloodGlucose.json" />
    <EmbeddedResource Include="TestFiles\R4\BloodPressure.json" />
>>>>>>> 9cd68b63
    <EmbeddedResource Include="TestFiles\R4\Condition-For-Patient-f001.json" />
    <EmbeddedResource Include="TestFiles\R4\Device-d1.json" />
    <EmbeddedResource Include="TestFiles\R4\DocumentReference-example-002.json" />
    <EmbeddedResource Include="TestFiles\R4\DocumentReference-example-003.json" />
    <EmbeddedResource Include="TestFiles\R4\DocumentReference-example.json" />
    <EmbeddedResource Include="TestFiles\R4\Encounter-For-Patient-f001.json" />
    <EmbeddedResource Include="TestFiles\R4\InvalidCompartmentDefinition.json" />
<<<<<<< HEAD
    <EmbeddedResource Include="TestFiles\R4\MedicinalProduct.json" />
=======
>>>>>>> 9cd68b63
    <EmbeddedResource Include="TestFiles\R4\Observation-For-Patient-f001.json" />
    <EmbeddedResource Include="TestFiles\R4\ObservationWith1MinuteApgarScore.json" />
    <EmbeddedResource Include="TestFiles\R4\ObservationWith20MinuteApgarScore.json" />
    <EmbeddedResource Include="TestFiles\R4\ObservationWithBloodPressure.json" />
    <EmbeddedResource Include="TestFiles\R4\ObservationWithEyeColor.json" />
    <EmbeddedResource Include="TestFiles\R4\ObservationWithInvalidStatus.json" />
    <EmbeddedResource Include="TestFiles\R4\ObservationWithInvalidStatus.xml" />
    <EmbeddedResource Include="TestFiles\R4\ObservationWithNoCode.json" />
    <EmbeddedResource Include="TestFiles\R4\ObservationWithNoCode.xml" />
    <EmbeddedResource Include="TestFiles\R4\ObservationWithTemperature.json" />
    <EmbeddedResource Include="TestFiles\R4\ObservationWithTPMTDiplotype.json" />
    <EmbeddedResource Include="TestFiles\R4\ObservationWithTPMTHaplotypeOne.json" />
    <EmbeddedResource Include="TestFiles\R4\Organization.json" />
    <EmbeddedResource Include="TestFiles\R4\Patient-f001.json" />
    <EmbeddedResource Include="TestFiles\R4\Patient.json" />
    <EmbeddedResource Include="TestFiles\R4\Patient.xml" />
    <EmbeddedResource Include="TestFiles\R4\ValidCompartmentDefinition.json" />
    <EmbeddedResource Include="TestFiles\R4\Weight.json" />
    <EmbeddedResource Include="TestFiles\Stu3\BasicExampleNarrative.json" />
    <EmbeddedResource Include="TestFiles\Stu3\BasicExampleNarrative.xml" />
    <EmbeddedResource Include="TestFiles\Stu3\BloodGlucose.json" />
    <EmbeddedResource Include="TestFiles\Stu3\BloodPressure.json" />
    <EmbeddedResource Include="TestFiles\Stu3\Condition-For-Patient-f001.json" />
    <EmbeddedResource Include="TestFiles\Stu3\Device-d1.json" />
    <EmbeddedResource Include="TestFiles\Stu3\DeviceComponent-For-Device-d1.json" />
    <EmbeddedResource Include="TestFiles\Stu3\DocumentReference-example-002.json" />
    <EmbeddedResource Include="TestFiles\Stu3\DocumentReference-example-003.json" />
    <EmbeddedResource Include="TestFiles\Stu3\DocumentReference-example.json" />
    <EmbeddedResource Include="TestFiles\Stu3\Encounter-For-Patient-f001.json" />
    <EmbeddedResource Include="TestFiles\Stu3\Observation-For-Patient-f001.json" />
    <EmbeddedResource Include="TestFiles\Stu3\ObservationWith1MinuteApgarScore.json" />
    <EmbeddedResource Include="TestFiles\Stu3\ObservationWith20MinuteApgarScore.json" />
    <EmbeddedResource Include="TestFiles\Stu3\ObservationWithBloodPressure.json" />
    <EmbeddedResource Include="TestFiles\Stu3\ObservationWithEyeColor.json" />
    <EmbeddedResource Include="TestFiles\Stu3\ObservationWithTemperature.json" />
    <EmbeddedResource Include="TestFiles\Stu3\ObservationWithTPMTDiplotype.json" />
    <EmbeddedResource Include="TestFiles\Stu3\ObservationWithTPMTHaplotypeOne.json" />
    <EmbeddedResource Include="TestFiles\Stu3\InvalidCompartmentDefinition.json" />
    <EmbeddedResource Include="TestFiles\Stu3\ObservationWithInvalidStatus.xml" />
    <EmbeddedResource Include="TestFiles\Stu3\ObservationWithInvalidStatus.json" />
    <EmbeddedResource Include="TestFiles\Stu3\ObservationWithNoCode.xml" />
    <EmbeddedResource Include="TestFiles\Stu3\ObservationWithNoCode.json" />
    <EmbeddedResource Include="TestFiles\Stu3\Organization.json" />
    <EmbeddedResource Include="TestFiles\Stu3\Patient-f001.json" />
    <EmbeddedResource Include="TestFiles\Stu3\Patient.json" />
    <EmbeddedResource Include="TestFiles\Stu3\Patient.xml" />
    <EmbeddedResource Include="TestFiles\Stu3\ResourceWrapperNoVersion.json" />
    <EmbeddedResource Include="TestFiles\Stu3\AuthConfigWithInvalidEntries.json" />
    <EmbeddedResource Include="TestFiles\Stu3\AuthConfigWithValidRoles.json" />
    <EmbeddedResource Include="TestFiles\Stu3\ValidCompartmentDefinition.json" />
    <EmbeddedResource Include="TestFiles\Stu3\Weight.json" />
    <EmbeddedResource Include="TestFiles\Stu3\WeightInGrams.json" />
    <EmbeddedResource Include="TestFiles\Stu3\WeightInPounds.json" />
  </ItemGroup>

  <ItemGroup>
    <PackageReference Include="Microsoft.NET.Test.Sdk" Version="16.0.1" />
    <PackageReference Include="NSubstitute" Version="4.0.0" />
    <PackageReference Include="xunit" Version="2.4.1" />
    <PackageReference Include="xunit.runner.visualstudio" Version="2.4.1" />
  </ItemGroup>

  <ItemGroup>
    <ProjectReference Include="..\Microsoft.Health.Abstractions\Microsoft.Health.Abstractions.csproj" />
    <ProjectReference Include="..\Microsoft.Health.Fhir.Core\Microsoft.Health.Fhir.Core.csproj" />
  </ItemGroup>

</Project><|MERGE_RESOLUTION|>--- conflicted
+++ resolved
@@ -52,11 +52,8 @@
     <None Remove="TestFiles\R4\AuthConfigWithValidRoles.json" />
     <None Remove="TestFiles\R4\BasicExampleNarrative.json" />
     <None Remove="TestFiles\R4\BasicExampleNarrative.xml" />
-<<<<<<< HEAD
-=======
     <None Remove="TestFiles\R4\BloodGlucose.json" />
     <None Remove="TestFiles\R4\BloodPressure.json" />
->>>>>>> 9cd68b63
     <None Remove="TestFiles\R4\Condition-For-Patient-f001.json" />
     <None Remove="TestFiles\R4\Device-d1.json" />
     <None Remove="TestFiles\R4\DocumentReference-example-002.json" />
@@ -64,10 +61,7 @@
     <None Remove="TestFiles\R4\DocumentReference-example.json" />
     <None Remove="TestFiles\R4\Encounter-For-Patient-f001.json" />
     <None Remove="TestFiles\R4\InvalidCompartmentDefinition.json" />
-<<<<<<< HEAD
     <None Remove="TestFiles\R4\MedicinalProduct.json" />
-=======
->>>>>>> 9cd68b63
     <None Remove="TestFiles\R4\Observation-For-Patient-f001.json" />
     <None Remove="TestFiles\R4\ObservationWith1MinuteApgarScore.json" />
     <None Remove="TestFiles\R4\ObservationWith20MinuteApgarScore.json" />
@@ -113,11 +107,8 @@
     <EmbeddedResource Include="TestFiles\R4\AuthConfigWithValidRoles.json" />
     <EmbeddedResource Include="TestFiles\R4\BasicExampleNarrative.json" />
     <EmbeddedResource Include="TestFiles\R4\BasicExampleNarrative.xml" />
-<<<<<<< HEAD
-=======
     <EmbeddedResource Include="TestFiles\R4\BloodGlucose.json" />
     <EmbeddedResource Include="TestFiles\R4\BloodPressure.json" />
->>>>>>> 9cd68b63
     <EmbeddedResource Include="TestFiles\R4\Condition-For-Patient-f001.json" />
     <EmbeddedResource Include="TestFiles\R4\Device-d1.json" />
     <EmbeddedResource Include="TestFiles\R4\DocumentReference-example-002.json" />
@@ -125,10 +116,7 @@
     <EmbeddedResource Include="TestFiles\R4\DocumentReference-example.json" />
     <EmbeddedResource Include="TestFiles\R4\Encounter-For-Patient-f001.json" />
     <EmbeddedResource Include="TestFiles\R4\InvalidCompartmentDefinition.json" />
-<<<<<<< HEAD
     <EmbeddedResource Include="TestFiles\R4\MedicinalProduct.json" />
-=======
->>>>>>> 9cd68b63
     <EmbeddedResource Include="TestFiles\R4\Observation-For-Patient-f001.json" />
     <EmbeddedResource Include="TestFiles\R4\ObservationWith1MinuteApgarScore.json" />
     <EmbeddedResource Include="TestFiles\R4\ObservationWith20MinuteApgarScore.json" />
